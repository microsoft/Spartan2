--- conflicted
+++ resolved
@@ -33,12 +33,10 @@
 Use of Microsoft trademarks or logos in modified versions of this project must not cause confusion or imply Microsoft sponsorship.
 Any use of third-party trademarks or logos are subject to those third-party's policies.
 
-<<<<<<< HEAD
 ## Examples
 
 Run `cargo run --example EXAMPLE_NAME` to run the corresponding example. Leave `EXAMPLE_NAME` empty for a list of available examples.
-=======
+
 ## Benchmarks
 
-Run `cargo bench` to run all benchmarks. Run `cargo bench --benches BENCH_NAME` to run a specific benchmark.
->>>>>>> afbf72bc
+Run `cargo bench` to run all benchmarks. Run `cargo bench --benches BENCH_NAME` to run a specific benchmark.